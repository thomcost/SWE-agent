--- conflicted
+++ resolved
@@ -11,41 +11,7 @@
 import docker
 import docker.errors
 from sweagent import CONFIG_DIR
-<<<<<<< HEAD
 from sweagent.environment.swe_env import EnvHook, EnvironmentArguments
-=======
-from sweagent.environment.swe_env import EnvHook, EnvironmentArguments, SWEEnv
-
-
-@pytest.fixture(scope="module")
-def test_env_args(
-    tmpdir_factory,
-):
-    """This will use a persistent container"""
-    local_repo_path = tmpdir_factory.getbasetemp() / "test-repo"
-    clone_cmd = ["git", "clone", "https://github.com/swe-agent/test-repo", local_repo_path]
-    subprocess.run(clone_cmd, check=True)
-    data_path = local_repo_path / "problem_statements" / "1.md"
-    test_env_args = EnvironmentArguments(
-        data_path=str(data_path),
-        repo_path=str(local_repo_path),
-        image_name="sweagent/swe-agent:latest",
-        container_name="test-container-this-is-a-random-string",
-        verbose=True,
-    )
-    yield test_env_args
-    # Cleanup (after session ends)
-    client = docker.from_env()
-    # fixme (?): What happens if user changed container_name?
-    try:
-        container = client.containers.get(test_env_args.container_name)
-        container.remove(force=True)
-    except docker.errors.NotFound:
-        # Can happen if this fixture never runs because we only do a partial
-        # test run
-        pass
-
->>>>>>> c9b56aa5
 
 from .conftest import swe_env_context
 
